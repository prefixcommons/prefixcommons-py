import json
import logging
from contextlib import closing
from pathlib import Path
from typing import Any, Dict, List, Optional, Union

import curies
import requests
from curies import Converter

PREFIX_MAP = Dict[str, Any]

HERE = Path(__file__).parent.resolve()


class CurieError(Exception):
    """base class"""


class NoExpansion(CurieError):
    """Thrown if no prefix exists."""

    def __init__(self, prefix: str, id: str):
        self.prefix = prefix
        self.id = id


class NoContraction(CurieError):
    """Thrown if no prefix matches."""

    def __init__(self, uri: str):
        self.uri = uri


class NoPrefix(CurieError):
    """Thrown if no prefix matches."""

    def __init__(self, uri: str):
        self.uri = uri


class AmbiguousPrefix(CurieError):
    """Thrown if multiple prefix matches."""

    def __init__(self, uri: str, curies: List[str]):
        self.uri = uri
        self.curies = curies


class InvalidSyntax(CurieError):
    """Thrown if curie does not contain ":" ."""

    def __init__(self, id: str):
        self.id = id


def read_local_jsonld_context(fn: Union[str, Path]) -> PREFIX_MAP:
    """
    Reads a prefix map from a JSON-LD context file from local disk
    """
    with open(fn) as file:
        return extract_prefixmap(json.load(file))


def read_remote_jsonld_context(url: str) -> PREFIX_MAP:
    """
    Returns a prefix map from a JSON-LD context from a URL

    e.g https://raw.githubusercontent.com/prefixcommons/biocontext/master/registry/monarch_context.jsonld
    """
    with closing(requests.get(url, stream=False)) as resp:
        # TODO: redirects
        if resp.status_code == 200:
            return extract_prefixmap(resp.json())
        else:
            logging.error("Cannot fetch: {}".format(url))


def extract_prefixmap(obj: Dict[str, Any]) -> PREFIX_MAP:
    if "@context" in obj:
        return obj["@context"]
    else:
        return obj


def read_biocontext(name: str) -> PREFIX_MAP:
    """
    Uses prefixcommons registry

    E.g. monarch_context
    """
<<<<<<< HEAD
    return read_remote_jsonld_context("http://w3id.org/biolink/biocontext/"+name+".jsonld")
        
=======
    path_to_jsonld = HERE / "registry" / f"{name}.jsonld"
    with open(path_to_jsonld) as file:
        return extract_prefixmap(json.load(file))
    # return read_remote_jsonld_context("https://raw.githubusercontent.com/prefixcommons/biocontext/master/registry/"+name+".jsonld")

>>>>>>> 4b0756fd

# TODO: configration
default_curie_maps = [
    read_biocontext("monarch_context"),
    read_biocontext("obo_context"),
]


default_converter = curies.chain(
    Converter.from_prefix_map(prefix_map) for prefix_map in default_curie_maps
)


def get_prefixes(cmaps: Optional[List[PREFIX_MAP]] = None) -> List[str]:
    if cmaps is None:
        return list(default_converter.get_prefixes())
    prefixes = []
    for cmap in cmaps:
        prefixes += cmap.keys()
    return prefixes


def contract_uri(
    uri: str, cmaps: Optional[List[PREFIX_MAP]] = None, strict: bool = False, shortest: bool = True
) -> List[str]:
    """
    Contracts a URI/IRI to a CURIE/identifier

    Note if there are ambiguous rules it is possible to have multiple (e.g. GO:nnnn and OBO:GO_nnnn),
    the strict and shortest arguments can be used to control behavior here

    Arguments
    ---------
    uri:
        The URI to contract
    cmaps : list
        list of context maps
    strict: boolean
        if true, throw error if URI does not contract to exactly one CURIE. Default: False
    shortest: boolean
        if true, filter list to only include shortest. Default: True
    Returns
    -------
       a list of possible CURIES

    If strict is True, then exactly one result expected.

    """
    if cmaps is None:
        # TODO warn if not shortest?
        curie = default_converter.compress(uri)
        if curie is not None:
            return [curie]
        elif strict:
            raise NoPrefix(uri)
        else:
            return []

    curies = set()
    for cmap in cmaps:
        for k, v in cmap.items():
            if isinstance(v, str):
                if uri.startswith(v):
                    curies.add(uri.replace(v, k + ":"))
    curies = list(curies)
    if shortest:
        if len(curies) > 1:
            le = min(len(x) for x in curies)
            curies = [x for x in curies if len(x) == le]
    if strict:
        if len(curies) == 0:
            raise NoPrefix(uri)
        if len(curies) > 1:
            raise AmbiguousPrefix(uri, curies)
    return curies


def expand_uri(id: str, cmaps: Optional[List[PREFIX_MAP]] = None, strict: bool = False) -> str:
    """
    Expands a CURIE/identifier to a URI
    """
    try:
        prefix, localid = id.split(":", 1)
    except ValueError:
        if strict:
            raise InvalidSyntax(id) from None
        else:
            return id

    if cmaps is None:
        uri = default_converter.expand(curie=id)
        if uri is not None:
            return uri
        elif strict:
            raise NoExpansion(prefix, localid)
        else:
            return id

    for cmap in cmaps:
        if prefix in cmap:
            return cmap[prefix] + localid
    if strict:
        raise NoExpansion(prefix, localid)
    else:
        return id<|MERGE_RESOLUTION|>--- conflicted
+++ resolved
@@ -89,16 +89,7 @@
 
     E.g. monarch_context
     """
-<<<<<<< HEAD
     return read_remote_jsonld_context("http://w3id.org/biolink/biocontext/"+name+".jsonld")
-        
-=======
-    path_to_jsonld = HERE / "registry" / f"{name}.jsonld"
-    with open(path_to_jsonld) as file:
-        return extract_prefixmap(json.load(file))
-    # return read_remote_jsonld_context("https://raw.githubusercontent.com/prefixcommons/biocontext/master/registry/"+name+".jsonld")
-
->>>>>>> 4b0756fd
 
 # TODO: configration
 default_curie_maps = [
