--- conflicted
+++ resolved
@@ -102,14 +102,11 @@
 ]
 
 
-<<<<<<< HEAD
 default_converter = curies.chain(
     Converter.from_prefix_map(prefix_map) for prefix_map in default_curie_maps
 )
 
 
-=======
->>>>>>> 9d6808ab
 def get_prefixes(cmaps: Optional[List[PREFIX_MAP]] = None) -> List[str]:
     if cmaps is None:
         return sorted(default_converter.get_prefixes())
@@ -120,11 +117,7 @@
 
 
 def contract_uri(
-<<<<<<< HEAD
-    uri, cmaps: Optional[List[PREFIX_MAP]] = None, strict=False, shortest=True
-=======
     uri: str, cmaps: Optional[List[PREFIX_MAP]] = None, strict: bool = False, shortest: bool = True
->>>>>>> 9d6808ab
 ) -> List[str]:
     """
     Contracts a URI/IRI to a CURIE/identifier
@@ -191,7 +184,6 @@
             return id
 
     if cmaps is None:
-<<<<<<< HEAD
         uri = default_converter.compress(id)
         if uri is not None:
             return uri
@@ -199,9 +191,6 @@
             raise NoExpansion
         else:
             return id
-=======
-        cmaps = default_curie_maps
->>>>>>> 9d6808ab
 
     for cmap in cmaps:
         if prefix in cmap:
